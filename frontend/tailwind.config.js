--- conflicted
+++ resolved
@@ -7,14 +7,6 @@
   ],
   theme: {
     extend: {
-<<<<<<< HEAD
-      transitionProperty: {
-        colors: 'color, background-color, border-color, text-decoration-color, fill, stroke',
-      },
-      boxShadow: {
-        glow: '0 0 0 3px rgba(59,130,246,0.25)',
-      }
-=======
       fontFamily: {
         inter: ["Inter", "ui-sans-serif", "system-ui", "-apple-system", "Segoe UI", "Roboto", "Helvetica Neue", "Arial", "Noto Sans", "sans-serif"],
         poppins: ["Poppins", "Inter", "ui-sans-serif", "system-ui", "sans-serif"],
@@ -22,7 +14,12 @@
         outfit: ["Outfit", "Inter", "ui-sans-serif", "system-ui", "sans-serif"],
         spaceGrotesk: ["Space Grotesk", "Inter", "ui-sans-serif", "system-ui", "sans-serif"],
       },
->>>>>>> be817ef3
+      transitionProperty: {
+        colors: 'color, background-color, border-color, text-decoration-color, fill, stroke',
+      },
+      boxShadow: {
+        glow: '0 0 0 3px rgba(59,130,246,0.25)',
+      }
     },
   },
   plugins: [],
