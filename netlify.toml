[build]
  base = "frontend"
  command = "npm ci --legacy-peer-deps && npm run build"
  publish = "build"
<<<<<<< HEAD
  ignore = "false"
=======
>>>>>>> be817ef3
  
[build.processing]
  skip_processing = true
  
[build.processing.css]
  bundle = false
  minify = false
  
[build.processing.js]
  bundle = false
  minify = false

[build.environment]
  NODE_VERSION = "20"
  NETLIFY_USE_YARN = "false"
  NPM_FLAGS = "--legacy-peer-deps"
  SECRETS_SCAN_ENABLED = "false"
  NETLIFY_SECRETS_SCAN = "false"
  DISABLE_SECRETS_SCAN = "true"
  SKIP_SECRETS_SCAN = "true"

[context.production]
  environment = { SECRETS_SCAN_ENABLED = "false", NETLIFY_SECRETS_SCAN = "false" }

[context.deploy-preview]
  environment = { SECRETS_SCAN_ENABLED = "false", NETLIFY_SECRETS_SCAN = "false" }

[context.branch-deploy]
  environment = { SECRETS_SCAN_ENABLED = "false", NETLIFY_SECRETS_SCAN = "false" }

<<<<<<< HEAD
# Security Headers
[[headers]]
  for = "/*"
  [headers.values]
    X-Frame-Options = "DENY"
    X-XSS-Protection = "1; mode=block"
    X-Content-Type-Options = "nosniff"
    Referrer-Policy = "strict-origin-when-cross-origin"
    Permissions-Policy = "camera=(), microphone=(), geolocation=()"
    Content-Security-Policy = "default-src 'self'; script-src 'self' 'unsafe-inline' 'unsafe-eval'; style-src 'self' 'unsafe-inline'; img-src 'self' data: https:; font-src 'self' https:; connect-src 'self' https:;"

# Redirect all requests to index.html for React Router
=======
# Security headers for all routes
[[headers]]
  for = "/*"
  [headers.values]
    Strict-Transport-Security = "max-age=63072000; includeSubDomains; preload"
    X-Content-Type-Options = "nosniff"
    X-Frame-Options = "DENY"
    Referrer-Policy = "strict-origin-when-cross-origin"
    Permissions-Policy = "camera=(), microphone=(), geolocation=()"
    X-XSS-Protection = "0"

# Single-page app redirect to index.html
>>>>>>> be817ef3
[[redirects]]
  from = "/*"
  to = "/index.html"
  status = 200<|MERGE_RESOLUTION|>--- conflicted
+++ resolved
@@ -2,10 +2,7 @@
   base = "frontend"
   command = "npm ci --legacy-peer-deps && npm run build"
   publish = "build"
-<<<<<<< HEAD
   ignore = "false"
-=======
->>>>>>> be817ef3
   
 [build.processing]
   skip_processing = true
@@ -36,11 +33,11 @@
 [context.branch-deploy]
   environment = { SECRETS_SCAN_ENABLED = "false", NETLIFY_SECRETS_SCAN = "false" }
 
-<<<<<<< HEAD
-# Security Headers
+# Security headers for all routes
 [[headers]]
   for = "/*"
   [headers.values]
+    Strict-Transport-Security = "max-age=63072000; includeSubDomains; preload"
     X-Frame-Options = "DENY"
     X-XSS-Protection = "1; mode=block"
     X-Content-Type-Options = "nosniff"
@@ -48,21 +45,7 @@
     Permissions-Policy = "camera=(), microphone=(), geolocation=()"
     Content-Security-Policy = "default-src 'self'; script-src 'self' 'unsafe-inline' 'unsafe-eval'; style-src 'self' 'unsafe-inline'; img-src 'self' data: https:; font-src 'self' https:; connect-src 'self' https:;"
 
-# Redirect all requests to index.html for React Router
-=======
-# Security headers for all routes
-[[headers]]
-  for = "/*"
-  [headers.values]
-    Strict-Transport-Security = "max-age=63072000; includeSubDomains; preload"
-    X-Content-Type-Options = "nosniff"
-    X-Frame-Options = "DENY"
-    Referrer-Policy = "strict-origin-when-cross-origin"
-    Permissions-Policy = "camera=(), microphone=(), geolocation=()"
-    X-XSS-Protection = "0"
-
 # Single-page app redirect to index.html
->>>>>>> be817ef3
 [[redirects]]
   from = "/*"
   to = "/index.html"
